/*
 *
 *  Copyright (c) 2016, Red Hat, Inc.
 *  Copyright (c) 2016, Masatake YAMATO
 *
 *  Author: Masatake YAMATO <yamato@redhat.com>
 *
 *   This source code is released for free distribution under the terms of the
 *   GNU General Public License version 2 or (at your option) any later version.
 *
 */

#include "general.h"  /* must always come first */

#include "dependency.h"
#include "parse.h"

#include <string.h>


static void linkKinds (kindOption *masterKind, kindOption *slaveKind)
{
	kindOption *tail;

	slaveKind->master = masterKind;

	tail = slaveKind;
	while (tail->slave)
	{
		tail->enabled = masterKind->enabled;
		tail = tail->slave;
	}

	tail->slave = masterKind->slave;
	masterKind->slave = slaveKind;
}

static void linkKindDependency (parserDefinition *const masterParser,
				parserDefinition *const slaveParser)
{
	unsigned int k_slave, k_master;
	kindOption *kind_slave, *kind_master;

	for (k_slave = 0; k_slave < slaveParser->kindCount; k_slave++)
	{
		if (slaveParser->kinds [k_slave].syncWith == LANG_AUTO)
		{
			kind_slave = slaveParser->kinds + k_slave;
			for (k_master = 0; k_master < masterParser->kindCount; k_master++)
			{
				kind_master = masterParser->kinds + k_master;
				if ((kind_slave->letter == kind_master->letter)
				    && (strcmp (kind_slave->name, kind_master->name) == 0))
				{
					linkKinds (kind_master, kind_slave);
					kind_slave->syncWith = masterParser->id;
					kind_master->syncWith = masterParser->id;
					break;
				}
			}
		}
	}
}

extern void linkDependencyAtInitializeParsing (depType dtype,
					       parserDefinition *const masterParser,
					       parserDefinition *const slaveParser)
{
	if (dtype == DEPTYPE_KIND_OWNER)
		linkKindDependency (masterParser, slaveParser);
<<<<<<< HEAD
}
=======
	else if (dtype == DEPTYPE_SUBPARSER)
	{
		subparser *s = xMalloc (1, subparser);

		s->id = slaveParser->id;
		s->next = masterParser->subparsers;
		masterParser->subparsers = s;
	}
}

extern void initializeSubparsers (const parserDefinition *parser)
{
	subparser *sp;

	for (sp = parser->subparsers; sp; sp = sp->next)
		initializeParser (sp->id);
}

extern void finalizeSubparsers (parserDefinition *parser)
{
	subparser *sp;
	subparser *tmp;

	for (sp = parser->subparsers; sp;)
	{
		tmp = sp;
		sp = sp->next;
		tmp->next = NULL;
		eFree (tmp);
	}
	parser->subparsers = NULL;
}

/* vi:set tabstop=4 shiftwidth=4: */
>>>>>>> b041a632
<|MERGE_RESOLUTION|>--- conflicted
+++ resolved
@@ -68,9 +68,6 @@
 {
 	if (dtype == DEPTYPE_KIND_OWNER)
 		linkKindDependency (masterParser, slaveParser);
-<<<<<<< HEAD
-}
-=======
 	else if (dtype == DEPTYPE_SUBPARSER)
 	{
 		subparser *s = xMalloc (1, subparser);
@@ -102,7 +99,4 @@
 		eFree (tmp);
 	}
 	parser->subparsers = NULL;
-}
-
-/* vi:set tabstop=4 shiftwidth=4: */
->>>>>>> b041a632
+}